--- conflicted
+++ resolved
@@ -1,16 +1,13 @@
 (module
-<<<<<<< HEAD
+  (import "" "host_trap" (func $host_trap))
   (import "" "trap_from_host_exception" (func $trap_from_host_exception))
   (import "" "call_host_callback" (func $call_host_callback))
-=======
-  (import "" "host_trap" (func $host_trap))
->>>>>>> 7307841e
   (export "ok" (func $ok))
   (export "ok_value" (func $ok_value))
   (export "run" (func $run))
   (export "run_div_zero" (func $run_div_zero))
   (export "run_div_zero_with_result" (func $run_div_zero_with_result))
-<<<<<<< HEAD
+  (export "host_trap" (func $host_trap))
   (export "trap_from_host_exception" (func $trap_from_host_exception))
   (export "call_host_callback" (func $call_host_callback))
   (export "trap_in_wasm" (func $third))
@@ -19,9 +16,6 @@
   (func $start
     (call $call_host_callback)
   )
-=======
-  (export "host_trap" (func $host_trap))
->>>>>>> 7307841e
 
   (func $run
     (call $first)
