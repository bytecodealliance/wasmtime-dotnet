--- conflicted
+++ resolved
@@ -126,9 +126,8 @@
 
             action
                 .Should()
-<<<<<<< HEAD
-                .Throw<Wasmtime.TrapException>()
-                .WithMessage("Unable to cast object of type 'System.Int32' to type 'System.String'*");
+                .Throw<Wasmtime.WasmtimeException>()
+                .WithMessage("*Unable to cast object of type 'System.Int32' to type 'System.String'*");
         }
 
         [Fact]
@@ -146,12 +145,8 @@
 
             action
                 .Should()
-                .Throw<Wasmtime.TrapException>()
-                .WithMessage("Object of type 'System.Int32' cannot be converted to type 'System.String'*");
-=======
                 .Throw<Wasmtime.WasmtimeException>()
                 .WithMessage("*Object of type 'System.Int32' cannot be converted to type 'System.String'*");
->>>>>>> fe87f2f6
         }
 
         public void Dispose()
