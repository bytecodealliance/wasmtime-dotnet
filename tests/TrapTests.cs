--- conflicted
+++ resolved
@@ -59,7 +59,8 @@
             Store = new Store(Fixture.Engine);
             Linker = new Linker(Fixture.Engine);
 
-<<<<<<< HEAD
+            Linker.Define("", "host_trap", Function.FromCallback(Store, () => throw new Exception()));
+
             Linker.Define("", "trap_from_host_exception", Function.FromCallback(
                 Store,
                 () => TrapFromHostExceptionCallback?.Invoke()));
@@ -67,9 +68,6 @@
             Linker.Define("", "call_host_callback", Function.FromCallback(
                 Store,
                 () => HostCallback?.Invoke()));
-=======
-            Linker.Define("", "host_trap", Function.FromCallback(Store, () => throw new Exception()));
->>>>>>> 7307841e
         }
 
         [Fact]
