using System;
using System.Collections.Generic;
using System.Runtime.InteropServices;

namespace Wasmtime
{
    /// <summary>
    /// Represents the possible kinds of WebAssembly values.
    /// </summary>
    public enum ValueKind : byte
    {
        /// <summary>
        /// The value is a 32-bit integer.
        /// </summary>
        Int32,
        /// <summary>
        /// The value is a 64-bit integer.
        /// </summary>
        Int64,
        /// <summary>
        /// The value is a 32-bit floating point number.
        /// </summary>
        Float32,
        /// <summary>
        /// The value is a 64-bit floating point number.
        /// </summary>
        Float64,
        /// <summary>
        /// The value is a 128-bit value representing the WebAssembly `v128` type.
        /// </summary>
        V128,
        /// <summary>
        /// The value is a function reference.
        /// </summary>
        FuncRef,
        /// <summary>
        /// The value is an external reference.
        /// </summary>
        ExternRef,
    }

    internal static class ValueType
    {
        public static IntPtr FromKind(ValueKind kind)
        {
            switch (kind)
            {
                case ValueKind.Int32:
                case ValueKind.Int64:
                case ValueKind.Float32:
                case ValueKind.Float64:
                case ValueKind.V128:
                    return Native.wasm_valtype_new((byte)kind);

                case ValueKind.ExternRef:
                    return Native.wasm_valtype_new(128);

                case ValueKind.FuncRef:
                    return Native.wasm_valtype_new(129);

                default:
                    throw new ArgumentException("unsupported value kind");
            }
        }

        public static ValueKind ToKind(IntPtr type)
        {
            var kind = (ValueKind)Native.wasm_valtype_kind(type);
            switch (kind)
            {
                case ValueKind.Int32:
                case ValueKind.Int64:
                case ValueKind.Float32:
                case ValueKind.Float64:
                case ValueKind.V128:
                    return kind;

                case (ValueKind)128:
                    return ValueKind.ExternRef;

                case (ValueKind)129:
                    return ValueKind.FuncRef;

                default:
                    throw new ArgumentException("unsupported value kind");
            }
        }

        private static class Native
        {
            [DllImport(Engine.LibraryName)]
            public static extern IntPtr wasm_valtype_new(byte kind);

            [DllImport(Engine.LibraryName)]
            [return: MarshalAs(UnmanagedType.I1)]
            public static extern byte wasm_valtype_kind(IntPtr valueType);
        }
    }

    [StructLayout(LayoutKind.Sequential)]
    internal unsafe struct ValueTypeArray : IDisposable
    {
        public ValueTypeArray(IReadOnlyList<ValueKind> kinds)
        {
            Native.wasm_valtype_vec_new_uninitialized(out var vec, (UIntPtr)kinds.Count);
            this.size = vec.size;
            this.data = vec.data;

            for (int i = 0; i < kinds.Count; ++i)
            {
                this.data[i] = ValueType.FromKind(kinds[i]);
            }
        }

        public List<ValueKind> ToList()
        {
            var list = new List<ValueKind>((int)size);

            for (int i = 0; i < (int)size; ++i)
            {
                list.Add(ValueType.ToKind(data[i]));
            }

            return list;
        }

        public readonly UIntPtr size;
        public readonly IntPtr* data;

        public void Dispose()
        {
            Native.wasm_valtype_vec_delete(this);
        }

        private static class Native
        {
            [DllImport(Engine.LibraryName)]
            public static extern void wasm_valtype_vec_delete(in ValueTypeArray vec);

            [DllImport(Engine.LibraryName)]
            public static extern void wasm_valtype_vec_new_uninitialized(out ValueTypeArray vec, UIntPtr len);
        }
    }

    [StructLayout(LayoutKind.Sequential)]
    internal struct Value : IDisposable
    {
        /// <inheritdoc/>
        public void Dispose()
        {
            Native.wasmtime_val_delete(this);
        }

        public static bool TryGetKind(Type type, out ValueKind kind)
        {
            if (type == typeof(int))
            {
                kind = ValueKind.Int32;
                return true;
            }

            if (type == typeof(long))
            {
                kind = ValueKind.Int64;
                return true;
            }

            if (type == typeof(float))
            {
                kind = ValueKind.Float32;
                return true;
            }

            if (type == typeof(double))
            {
                kind = ValueKind.Float64;
                return true;
            }

            if (type == typeof(byte[]))
            {
                kind = ValueKind.V128;
                return true;
            }

            if (type == typeof(Function))
            {
                kind = ValueKind.FuncRef;
                return true;
            }

            if (!type.IsValueType)
            {
                kind = ValueKind.ExternRef;
                return true;
            }

            kind = default(ValueKind);
            return false;
        }

        public static Value FromObject(object? o, ValueKind kind)
        {
            var value = new Value();
            value.kind = kind;

            try
            {
                switch (kind)
                {
                    case ValueKind.Int32:
                        if (o is null)
<<<<<<< HEAD
                            throw new WasmtimeException($"The value `{o ?? "null"}` is not valid for WebAssembly type {kind}.");
=======
                            throw new WasmtimeException($"The value `null` is not valid for WebAssembly type {kind}.");
>>>>>>> 81852e4f
                        value.of.i32 = (int)Convert.ChangeType(o, TypeCode.Int32);
                        break;

                    case ValueKind.Int64:
                        if (o is null)
<<<<<<< HEAD
                            throw new WasmtimeException($"The value `{o ?? "null"}` is not valid for WebAssembly type {kind}.");
=======
                            throw new WasmtimeException($"The value `null` is not valid for WebAssembly type {kind}.");
>>>>>>> 81852e4f
                        value.of.i64 = (long)Convert.ChangeType(o, TypeCode.Int64);
                        break;

                    case ValueKind.Float32:
                        if (o is null)
<<<<<<< HEAD
                            throw new WasmtimeException($"The value `{o ?? "null"}` is not valid for WebAssembly type {kind}.");
=======
                            throw new WasmtimeException($"The value `null` is not valid for WebAssembly type {kind}.");
>>>>>>> 81852e4f
                        value.of.f32 = (float)Convert.ChangeType(o, TypeCode.Single);
                        break;

                    case ValueKind.Float64:
                        if (o is null)
<<<<<<< HEAD
                            throw new WasmtimeException($"The value `{o ?? "null"}` is not valid for WebAssembly type {kind}.");
=======
                            throw new WasmtimeException($"The value `null` is not valid for WebAssembly type {kind}.");
>>>>>>> 81852e4f
                        value.of.f64 = (double)Convert.ChangeType(o, TypeCode.Double);
                        break;

                    case ValueKind.V128:
                        var bytes = o as byte[];
                        if ((bytes is null) || bytes.Length != 16)
                        {
                            throw new ArgumentException("expected a 16 byte array for a v128 value", nameof(o));
                        }

                        unsafe
                        {
                            for (int i = 0; i < 16; ++i)
                            {
                                value.of.v128[i] = bytes[i];
                            }
                        }
                        break;

                    case ValueKind.ExternRef:
                        value.of.externref = IntPtr.Zero;

                        if (!(o is null))
                        {
                            value.of.externref = Native.wasmtime_externref_new(
                                GCHandle.ToIntPtr(GCHandle.Alloc(o)),
                                Value.Finalizer
                            );
                        }
                        break;

                    case ValueKind.FuncRef:
                        switch (o)
                        {
                            case null:
                                value.of.funcref = Function.Null.func;
                                break;

                            case Function f:
                                value.of.funcref = f.func;
                                break;

                            default:
                                throw new ArgumentException("expected a function value", nameof(o));
                        }
                        break;

                    default:
                        throw new NotSupportedException("Unsupported value type.");
                }
            }
            catch (InvalidCastException ex)
            {
                throw new WasmtimeException($"The value `{o ?? "null"}` is not valid for WebAssembly type {kind}.", ex);
            }

            return value;
        }

        public object? ToObject(StoreContext context)
        {
            switch (kind)
            {
                case ValueKind.Int32:
                    return of.i32;

                case ValueKind.Int64:
                    return of.i64;

                case ValueKind.Float32:
                    return of.f32;

                case ValueKind.Float64:
                    return of.f64;

                case ValueKind.V128:
                    var bytes = new byte[16];
                    unsafe
                    {
                        for (int i = 0; i < 16; ++i)
                        {
                            bytes[i] = of.v128[i];
                        }
                    }
                    return bytes;

                case ValueKind.ExternRef:
                    if (of.externref == IntPtr.Zero)
                    {
                        return null;
                    }
                    var data = Native.wasmtime_externref_data(of.externref);
                    if (data == IntPtr.Zero)
                    {
                        return null;
                    }
                    return GCHandle.FromIntPtr(data).Target;

                case ValueKind.FuncRef:
                    return new Function(context, of.funcref);

                default:
                    throw new NotSupportedException("Unsupported value kind.");
            }
        }

        private static class Native
        {
            public delegate void Finalizer(IntPtr data);

            [StructLayout(LayoutKind.Explicit)]
            public unsafe struct ValueUnion
            {
                [FieldOffset(0)]
                public int i32;

                [FieldOffset(0)]
                public long i64;

                [FieldOffset(0)]
                public float f32;

                [FieldOffset(0)]
                public double f64;

                [FieldOffset(0)]
                public ExternFunc funcref;

                [FieldOffset(0)]
                public IntPtr externref;

                [FieldOffset(0)]
                public fixed byte v128[16];
            }

            [DllImport(Engine.LibraryName)]
            public static extern void wasmtime_val_delete(in Value val);

            [DllImport(Engine.LibraryName)]
            public static extern IntPtr wasmtime_externref_new(IntPtr data, Finalizer? finalizer);

            [DllImport(Engine.LibraryName)]
            public static extern IntPtr wasmtime_externref_data(IntPtr externref);

        }

        private static readonly Native.Finalizer Finalizer = (p) => GCHandle.FromIntPtr(p).Free();

        private ValueKind kind;
        private Native.ValueUnion of;
    }
}<|MERGE_RESOLUTION|>--- conflicted
+++ resolved
@@ -210,41 +210,25 @@
                 {
                     case ValueKind.Int32:
                         if (o is null)
-<<<<<<< HEAD
-                            throw new WasmtimeException($"The value `{o ?? "null"}` is not valid for WebAssembly type {kind}.");
-=======
                             throw new WasmtimeException($"The value `null` is not valid for WebAssembly type {kind}.");
->>>>>>> 81852e4f
                         value.of.i32 = (int)Convert.ChangeType(o, TypeCode.Int32);
                         break;
 
                     case ValueKind.Int64:
                         if (o is null)
-<<<<<<< HEAD
-                            throw new WasmtimeException($"The value `{o ?? "null"}` is not valid for WebAssembly type {kind}.");
-=======
                             throw new WasmtimeException($"The value `null` is not valid for WebAssembly type {kind}.");
->>>>>>> 81852e4f
                         value.of.i64 = (long)Convert.ChangeType(o, TypeCode.Int64);
                         break;
 
                     case ValueKind.Float32:
                         if (o is null)
-<<<<<<< HEAD
-                            throw new WasmtimeException($"The value `{o ?? "null"}` is not valid for WebAssembly type {kind}.");
-=======
                             throw new WasmtimeException($"The value `null` is not valid for WebAssembly type {kind}.");
->>>>>>> 81852e4f
                         value.of.f32 = (float)Convert.ChangeType(o, TypeCode.Single);
                         break;
 
                     case ValueKind.Float64:
                         if (o is null)
-<<<<<<< HEAD
-                            throw new WasmtimeException($"The value `{o ?? "null"}` is not valid for WebAssembly type {kind}.");
-=======
                             throw new WasmtimeException($"The value `null` is not valid for WebAssembly type {kind}.");
->>>>>>> 81852e4f
                         value.of.f64 = (double)Convert.ChangeType(o, TypeCode.Double);
                         break;
 
