--- conflicted
+++ resolved
@@ -35,14 +35,15 @@
             var parameterKinds = new List<ValueKind>();
             var resultKinds = new List<ValueKind>();
 
-            using var funcType = GetFunctionType(callback.GetType(), parameterKinds, resultKinds, allowCaller: true, allowTuple: true, out var hasCaller);
+            using var funcType = GetFunctionType(callback.GetType(), parameterKinds, resultKinds, allowCaller: true, allowTuple: true, out var hasCaller, out var returnsTuple);
+            var callbackInvokeMethod = callback.GetType().GetMethod(nameof(Action.Invoke))!;
 
             unsafe
             {
                 Native.WasmtimeFuncCallback? func = (env, callerPtr, args, nargs, results, nresults) =>
                 {
                     using var caller = new Caller(callerPtr);
-                    return InvokeCallback(callback, caller, hasCaller, args, (int)nargs, results, (int)nresults, resultKinds);
+                    return InvokeCallback(callback, callbackInvokeMethod, caller, hasCaller, args, (int)nargs, results, (int)nresults, resultKinds, returnsTuple);
                 };
 
                 Native.wasmtime_func_new(
@@ -1759,56 +1760,6 @@
             };
         }
 
-<<<<<<< HEAD
-=======
-        internal Function(IStore store, Delegate callback, bool hasReturn)
-        {
-            if (callback is null)
-            {
-                throw new ArgumentNullException(nameof(callback));
-            }
-
-            if (store is null)
-            {
-                throw new ArgumentNullException(nameof(store));
-            }
-            this.store = store;
-
-            using var funcType = GetFunctionType(callback.GetType(), hasReturn, this.parameters, this.results, out var hasCaller, out var returnsTuple);
-            var callbackInvokeMethod = callback.GetType().GetMethod(nameof(Action.Invoke))!;
-
-            unsafe
-            {
-                Native.WasmtimeFuncCallback? func = null;
-                if (hasCaller)
-                {
-                    func = (env, callerPtr, args, nargs, results, nresults) =>
-                    {
-                        using var caller = new Caller(callerPtr);
-                        return InvokeCallback(callback, callbackInvokeMethod, caller, true, args, (int)nargs, results, (int)nresults, Results, returnsTuple);
-                    };
-                }
-                else
-                {
-                    func = (env, callerPtr, args, nargs, results, nresults) =>
-                    {
-                        using var caller = new Caller(callerPtr);
-                        return InvokeCallback(callback, callbackInvokeMethod, caller, false, args, (int)nargs, results, (int)nresults, Results, returnsTuple);
-                    };
-                }
-
-                Native.wasmtime_func_new(
-                    store.Context.handle,
-                    funcType,
-                    func,
-                    GCHandle.ToIntPtr(GCHandle.Alloc(func)),
-                    Finalizer,
-                    out this.func
-                );
-            }
-        }
-
->>>>>>> b709269c
         internal Function()
         {
             this.store = null;
@@ -1909,11 +1860,7 @@
                    definition == typeof(ValueTuple<,,,,,,,>);
         }
 
-<<<<<<< HEAD
-        internal static TypeHandle GetFunctionType(Type type, List<ValueKind> parameters, List<ValueKind> results, bool allowCaller, bool allowTuple, out bool hasCaller)
-=======
-        internal static TypeHandle GetFunctionType(Type type, bool hasReturn, List<ValueKind> parameters, List<ValueKind> results, out bool hasCaller, out bool returnsTuple)
->>>>>>> b709269c
+        internal static TypeHandle GetFunctionType(Type type, List<ValueKind> parameters, List<ValueKind> results, bool allowCaller, bool allowTuple, out bool hasCaller, out bool returnsTuple)
         {
             if (!typeof(Delegate).IsAssignableFrom(type))
                 throw new ArgumentException("The specified type must be a Delegate type.");
@@ -1959,11 +1906,10 @@
                 return kind;
             }));
 
-            // TODO: Once PR #161 is merged, uncomment this
-            //if (returnsTuple &&!allowTuple)
-            //{
-            //    throw new ArgumentException("Use a different overload that implicitly returns ValueTuple.");
-            //}
+            if (returnsTuple && !allowTuple)
+            {
+                throw new ArgumentException("Use a different overload that implicitly returns ValueTuple.");
+            }
 
             return new Function.TypeHandle(Function.Native.wasm_functype_new(new ValueTypeArray(parameters), new ValueTypeArray(results)));
         }
