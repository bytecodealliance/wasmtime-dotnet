--- conflicted
+++ resolved
@@ -60,27 +60,13 @@
             }
 
             var ext = item.AsExtern();
-
-<<<<<<< HEAD
+            
             using var nameBytes = name.ToUTF8(stackalloc byte[Math.Min(64, name.Length * 2)]);
             using var moduleBytes = module.ToUTF8(stackalloc byte[Math.Min(64, module.Length * 2)]);
 
             unsafe
             {
                 fixed (byte* modulePtr = moduleBytes.Span, namePtr = nameBytes.Span)
-=======
-            var nameLength = Encoding.UTF8.GetByteCount(name);
-            var nameBytes = nameLength <= StackallocThreshold ? stackalloc byte[nameLength] : new byte[nameLength];
-            Encoding.UTF8.GetBytes(name, nameBytes);
-
-            var moduleLength = Encoding.UTF8.GetByteCount(module);
-            var moduleBytes = moduleLength <= StackallocThreshold ? stackalloc byte[moduleLength] : new byte[moduleLength];
-            Encoding.UTF8.GetBytes(module, moduleBytes);
-
-            unsafe
-            {
-                fixed (byte* modulePtr = moduleBytes, namePtr = nameBytes)
->>>>>>> 1aac3307
                 {
                     var error = Native.wasmtime_linker_define(handle, store.Context.handle, modulePtr, (UIntPtr)moduleBytes.Length, namePtr, (UIntPtr)nameBytes.Length, ext);
                     if (error != IntPtr.Zero)
@@ -450,20 +436,8 @@
                     return Function.InvokeUntypedCallback(callback, callerPtr, args, (int)nargs, results, (int)nresults, resultKinds);
                 };
 
-<<<<<<< HEAD
                 using var nameBytes = name.ToUTF8(stackalloc byte[Math.Min(64, name.Length * 2)]);
                 using var moduleBytes = module.ToUTF8(stackalloc byte[Math.Min(64, module.Length * 2)]);
-=======
-                byte[]? moduleBytesBuffer = null;
-                var moduleLength = Encoding.UTF8.GetByteCount(module);
-                Span<byte> moduleBytes = moduleLength <= StackallocThreshold ? stackalloc byte[moduleLength] : (moduleBytesBuffer = ArrayPool<byte>.Shared.Rent(moduleLength)).AsSpan()[..moduleLength];
-                Encoding.UTF8.GetBytes(module, moduleBytes);
-
-                byte[]? nameBytesBuffer = null;
-                var nameLength = Encoding.UTF8.GetByteCount(name);
-                Span<byte> nameBytes = nameLength <= StackallocThreshold ? stackalloc byte[nameLength] : (nameBytesBuffer = ArrayPool<byte>.Shared.Rent(nameLength)).AsSpan()[..nameLength];
-                Encoding.UTF8.GetBytes(name, nameBytes);
->>>>>>> 1aac3307
 
                 var funcType = Function.CreateFunctionType(parameterKinds, resultKinds);
                 try
